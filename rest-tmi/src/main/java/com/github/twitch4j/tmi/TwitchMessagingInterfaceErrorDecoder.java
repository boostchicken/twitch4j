--- conflicted
+++ resolved
@@ -63,11 +63,7 @@
                 // If you get an HTTP 503 (Service Unavailable) error, retry once.
                 // If that retry also results in an HTTP 503, there probably is something wrong with the downstream service.
                 // Check the status page for relevant updates.
-<<<<<<< HEAD
-                return new RetryableException(503, "getting service unavailable, retrying ...", Request.HttpMethod.GET, null);
-=======
                 return new RetryableException(response.status(), "getting service unavailable, retrying ...", Request.HttpMethod.GET, null);
->>>>>>> 2f442687
             }
 
             TMIError error = objectMapper.readValue(responseBody, TMIError.class);
